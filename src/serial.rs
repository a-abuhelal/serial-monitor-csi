--- conflicted
+++ resolved
@@ -111,19 +111,7 @@
                 }
             }
 
-<<<<<<< HEAD
-            if reconnect {
-                print_to_console(
-                    &print_lock,
-                    Print::Ok(format!("Disconnected from serial port: {}", device)),
-                );
-                break 'connected_loop;
-            }
-
-            if !devices.contains(&device) {
-=======
             if !devices.contains(&device.name) {
->>>>>>> fbd9a081
                 print_to_console(
                     &print_lock,
                     Print::Error(format!(
