--- conflicted
+++ resolved
@@ -464,7 +464,6 @@
                                 }
                             });
                             ui.end_row();
-<<<<<<< HEAD
 
                             let save_file_shortcut =
                                 egui::KeyboardShortcut::new(egui::Modifiers::COMMAND, egui::Key::S);
@@ -473,14 +472,9 @@
                                 egui::KeyboardShortcut::new(egui::Modifiers::COMMAND | egui::Modifiers::SHIFT, egui::Key::S);
 
                             if ui.button("Save CSV") 
-                                .on_hover_text("Save plot data to CSV.")
+                                .on_hover_text("Save Plot Data to CSV.")
                                 .clicked() || ui.input_mut(|i| i.consume_shortcut(&save_file_shortcut))
                             {
-=======
-                            if ui.button("Save CSV")
-                                .on_hover_text("Save Plot Data to CSV.")
-                                .clicked() {
->>>>>>> f1fb8921
                                 if let Some(path) = rfd::FileDialog::new().save_file() {
                                     self.picked_path = path;
                                     self.picked_path.set_extension("csv");
@@ -500,13 +494,9 @@
                             };
                             if ui
                                 .button("Save Plot")
-<<<<<<< HEAD
-                                .on_hover_text("Save an image of the plot - this is experimental!")
+                                .on_hover_text("Save an image of the Plot.")
                                 .clicked() || ui.input_mut(|i| i.consume_shortcut(&save_plot_shortcut))
-=======
-                                .on_hover_text("Save an image of the Plot.")
-                                .clicked()
->>>>>>> f1fb8921
+
                             {
                                 frame.request_screenshot();
                             }
